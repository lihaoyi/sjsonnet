--- conflicted
+++ resolved
@@ -54,45 +54,23 @@
     builtin("objectHasAll", "o", "f"){ (offset, ev, fs, v1: Val.Obj, v2: String) =>
       v1.getVisibleKeys().get(v2).isDefined
     },
-<<<<<<< HEAD
     builtin("objectFields", "o"){ (offset, ev, fs, v1: Val.Obj) =>
-      val keys = v1.getVisibleKeys()
-        .collect{case (k, false) => k}
-        .toSeq
-      val maybeSorted = if(ev.preserveOrder) {
-        keys
-      } else {
-        keys.sorted
-      }
-      Val.Arr(Position(fs.currentFile, offset), maybeSorted.map(k => Val.Lazy(Val.Str(v1.pos, k))))
+      val pos = Position(fs.currentFile, offset)
+      val keys = getVisibleKeys(ev, v1)
+      Val.Arr(pos, keys.map(k => Val.Lazy(Val.Str(pos, k))))
     },
     builtin("objectFieldsAll", "o"){ (offset, ev, fs, v1: Val.Obj) =>
-      val keys = v1.getVisibleKeys()
-        .collect{case (k, _) => k}
-        .toSeq
-      val maybeSorted = if(ev.preserveOrder) {
-        keys
-      } else {
-        keys.sorted
-      }
-      Val.Arr(Position(fs.currentFile, offset), maybeSorted.map(k => Val.Lazy(Val.Str(v1.pos, k))))
-=======
-    builtin("objectFields", "o"){ (ev, fs, v1: Val.Obj) =>
+      val pos = Position(fs.currentFile, offset)
+      val keys = getAllKeys(ev, v1)
+      Val.Arr(pos, keys.map(k => Val.Lazy(Val.Str(pos, k))))
+    },
+    builtin("objectValues", "o"){ (offset, ev, fs, v1: Val.Obj) =>
       val keys = getVisibleKeys(ev, v1)
-      Val.Arr(keys.map(k => Val.Lazy(Val.Str(k))))
-    },
-    builtin("objectFieldsAll", "o"){ (ev, fs, v1: Val.Obj) =>
+      getObjValuesFromKeys(offset, ev, fs, v1, keys)
+    },
+    builtin("objectValuesAll", "o"){ (offset, ev, fs, v1: Val.Obj) =>
       val keys = getAllKeys(ev, v1)
-      Val.Arr(keys.map(k => Val.Lazy(Val.Str(k))))
-    },
-    builtin("objectValues", "o"){ (ev, fs, v1: Val.Obj) =>
-      val keys = getVisibleKeys(ev, v1)
-      getObjValuesFromKeys(ev, fs, v1, keys)
-    },
-    builtin("objectValuesAll", "o"){ (ev, fs, v1: Val.Obj) =>
-      val keys = getAllKeys(ev, v1)
-      getObjValuesFromKeys(ev, fs, v1, keys)
->>>>>>> 71c654ed
+      getObjValuesFromKeys(offset, ev, fs, v1, keys)
     },
     builtin("type", "x"){ (offset, ev, fs, v1: Val) =>
       v1 match{
@@ -1095,8 +1073,8 @@
     }
   }
   
-  def getObjValuesFromKeys(ev: EvalScope, fs: FileScope, v1: Val.Obj, keys: Seq[String]): Val.Arr = {
-    Val.Arr(keys.map { k =>
+  def getObjValuesFromKeys(offset: Int, ev: EvalScope, fs: FileScope, v1: Val.Obj, keys: Seq[String]): Val.Arr = {
+    Val.Arr(Position(fs.currentFile, offset), keys.map { k =>
       Val.Lazy(v1.value(k, -1)(fs, ev))
     })
   }
