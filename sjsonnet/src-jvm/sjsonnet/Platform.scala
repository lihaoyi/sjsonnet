--- conflicted
+++ resolved
@@ -1,10 +1,7 @@
 package sjsonnet
-<<<<<<< HEAD
 
 import com.google.re2j.Pattern
 
-object Platform {
-=======
 object Platform {
   def gzipBytes(b: Array[Byte]): String = {
     val outputStream = new java.io.ByteArrayOutputStream(b.length)
@@ -24,7 +21,6 @@
     outputStream.close()
     gzippedBase64
   }
->>>>>>> 1b1a00fa
   def md5(s: String): String = {
     java.security.MessageDigest.getInstance("MD5")
       .digest(s.getBytes("UTF-8"))
